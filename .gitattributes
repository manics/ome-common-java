* text eol=lf
*.svg binary
*.tiff binary
*.png binary
*.jpg binary
*.pdf binary
*.zip binary
*.jar binary
*.dll binary
<<<<<<< HEAD
=======
*.so binary
*.dylib binary
>>>>>>> 3449d072
*.h5 binary<|MERGE_RESOLUTION|>--- conflicted
+++ resolved
@@ -7,9 +7,6 @@
 *.zip binary
 *.jar binary
 *.dll binary
-<<<<<<< HEAD
-=======
 *.so binary
 *.dylib binary
->>>>>>> 3449d072
 *.h5 binary